--- conflicted
+++ resolved
@@ -2,14 +2,10 @@
 
 import (
 	"context"
-<<<<<<< HEAD
 	"crypto/tls"
 	"crypto/x509"
 	"io/ioutil"
 	"net/http"
-=======
-	"io/ioutil"
->>>>>>> 9055d267
 	"net/url"
 	"strings"
 	"time"
@@ -26,6 +22,9 @@
 	APIKey             string `yaml:"api_key"`
 	APIUrl             string `yaml:"api_url"`
 	InsecureSkipVerify *bool  `yaml:"insecure_skip_verify"`
+	CertPath           string `yaml:"cert_path"`
+	KeyPath            string `yaml:"key_path"`
+	CAPath             string `yaml:"ca_path"`
 
 	TickerInterval         string   `yaml:"update_frequency"`
 	Scopes                 []string `yaml:"scopes"`
@@ -38,9 +37,6 @@
 	APIClient              *apiclient.ApiClient
 	UserAgent              string
 	Opts                   apiclient.DecisionsStreamOpts
-	CertPath               string
-	KeyPath                string
-	CAPath                 string
 }
 
 func (b *StreamBouncer) Config(configPath string) error {
