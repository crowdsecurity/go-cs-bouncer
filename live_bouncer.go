--- conflicted
+++ resolved
@@ -2,14 +2,10 @@
 
 import (
 	"context"
-<<<<<<< HEAD
 	"crypto/tls"
 	"crypto/x509"
 	"io/ioutil"
 	"net/http"
-=======
-	"io/ioutil"
->>>>>>> 9055d267
 	"net/url"
 
 	"github.com/crowdsecurity/crowdsec/pkg/apiclient"
@@ -21,19 +17,12 @@
 )
 
 type LiveBouncer struct {
-<<<<<<< HEAD
-	APIKey             string
-	APIUrl             string
-	APIClient          *apiclient.ApiClient
-	UserAgent          string
-	InsecureSkipVerify *bool
-	CertPath           string
-	KeyPath            string
-	CAPath             string
-=======
 	APIKey             string `yaml:"api_key"`
 	APIUrl             string `yaml:"api_url"`
 	InsecureSkipVerify *bool  `yaml:"insecure_skip_verify"`
+	CertPath           string `yaml:"cert_path"`
+	KeyPath            string `yaml:"key_path"`
+	CAPath             string `yaml:"ca_path"`
 
 	APIClient *apiclient.ApiClient
 	UserAgent string
@@ -49,7 +38,6 @@
 		return errors.Wrapf(err, "unable to unmarshal config file '%s': %s", configPath, err)
 	}
 	return nil
->>>>>>> 9055d267
 }
 
 func (b *LiveBouncer) Init() error {
