--- conflicted
+++ resolved
@@ -69,7 +69,6 @@
 		return errors.Wrapf(err, "local API Url '%s'", b.APIUrl)
 	}
 
-<<<<<<< HEAD
 	if b.CAPath != "" {
 		log.Infof("Using CA cert '%s'", b.CAPath)
 		caCert, err := ioutil.ReadFile(b.CAPath)
@@ -82,13 +81,11 @@
 		caCertPool = nil
 	}
 
-=======
->>>>>>> ff1544b1
 	if b.InsecureSkipVerify == nil {
 		InsecureSkipVerify = false
 	} else {
 		InsecureSkipVerify = *b.InsecureSkipVerify
-<<<<<<< HEAD
+
 	}
 
 	if b.APIKey != "" {
@@ -112,8 +109,6 @@
 		}
 		client = transport.Client()
 		ok = true
-=======
->>>>>>> ff1544b1
 	}
 
 	if b.CertPath != "" && b.KeyPath != "" {
@@ -123,54 +118,6 @@
 			return errors.Wrapf(err, "unable to load certificate '%s' and key '%s'", b.CertPath, b.KeyPath)
 		}
 
-<<<<<<< HEAD
-=======
-		if b.CAPath != "" {
-			log.Infof("Using CA cert '%s'", b.CAPath)
-			caCert, err := ioutil.ReadFile(b.CAPath)
-			if err != nil {
-				return errors.Wrapf(err, "unable to load CA certificate '%s'", b.CAPath)
-			}
-			caCertPool = x509.NewCertPool()
-			caCertPool.AppendCertsFromPEM(caCert)
-		} else {
-			caCertPool = nil
-		}
-		use_certificate = true
-	}
-
-	if b.APIKey != "" {
-		log.Infof("Using API key auth")
-		var transport *apiclient.APIKeyTransport
-		if use_certificate {
-			transport = &apiclient.APIKeyTransport{
-				APIKey: b.APIKey,
-				Transport: &http.Transport{
-					TLSClientConfig: &tls.Config{
-						RootCAs:            caCertPool,
-						Certificates:       []tls.Certificate{certificate},
-						InsecureSkipVerify: InsecureSkipVerify,
-					},
-				},
-			}
-		} else {
-			log.Infof("Using both cert auth and API key")
-			transport = &apiclient.APIKeyTransport{
-				APIKey: b.APIKey,
-				Transport: &http.Transport{
-					TLSClientConfig: &tls.Config{
-						InsecureSkipVerify: InsecureSkipVerify,
-					},
-				},
-			}
-		}
-		client = transport.Client()
-		ok = true
-	}
-	if b.APIKey == "" && use_certificate {
-		log.Infof("Using cert auth")
-
->>>>>>> ff1544b1
 		client = &http.Client{}
 		client.Transport = &http.Transport{
 			TLSClientConfig: &tls.Config{
